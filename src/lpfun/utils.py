--- conflicted
+++ resolved
@@ -81,36 +81,6 @@
     ###
     Vx = np.zeros((n, n), dtype=np.float64)
     for i in range(n):
-<<<<<<< HEAD
-        for j in range(n):
-            if i == j:
-                dx[i][i] = np.sum(
-                    np.array(
-                        [1 / (nodes[i] - nodes[_]) for _ in range(n) if _ != i],
-                        dtype=NP_FLOAT,
-                    )
-                )
-            else:
-                dx[i][j] = (w[j] / w[i]) * 1 / (nodes[i] - nodes[j])
-    return dx
-
-
-@njit
-def _baryentric(nodes: NP_ARRAY) -> NP_ARRAY:
-    return np.array(
-        [
-            1
-            / np.prod(
-                np.array(
-                    [(nodes[__] - nodes[_]) for _ in range(len(nodes)) if _ != __],
-                    dtype=NP_FLOAT,
-                )
-            )
-            for __ in range(len(nodes))
-        ],
-        dtype=NP_FLOAT,
-    )
-=======
         Vx[i, 0] = 1.0
         if n > 0:
             Vx[i, 1] = x[i]
@@ -120,7 +90,6 @@
 
 
 # differentiation matrices
->>>>>>> 5c518efb
 
 
 @njit
@@ -344,19 +313,6 @@
 
 
 @njit
-<<<<<<< HEAD
-def reduceat(array, split_indices) -> NP_ARRAY:
-    """O(???)"""
-    sums = np.zeros(len(split_indices) - 1, dtype=array.dtype)
-    for i in range(len(split_indices) - 1):
-        start = split_indices[i]
-        end = split_indices[i + 1]
-        if start >= len(array):
-            break
-        end = min(end, len(array))
-        sums[i] = np.sum(array[start:end])
-    return sums[:i]
-=======
 def get_lu(M: np.ndarray) -> Tuple[np.ndarray, np.ndarray]:
     """O(n^3)"""
     M = np.asarray(M).astype(np.float64)
@@ -399,5 +355,4 @@
 #             L[i, j] = U[i, j] / U[j, j]
 #             U[i, j:] -= L[i, j] * U[j, j:]
 
-#     return P, L, U
->>>>>>> 5c518efb
+#     return P, L, U